#!/usr/bin/env python3

import argparse
import logging
import os
import sys
import platform
import threading
import pickle
import time
import queue
import uuid
import zmq
import math
import json
import subprocess
import multiprocessing
import random
import psutil

from funcx.executors.high_throughput.container_scheduler import naive_scheduler
from funcx.executors.high_throughput.worker_map import WorkerMap
from funcx.serialize import FuncXSerializer

from parsl.version import VERSION as PARSL_VERSION
from funcx.version import VERSION as FUNCX_VERSION

from funcx import set_file_logger


RESULT_TAG = 10
TASK_REQUEST_TAG = 11
HEARTBEAT_CODE = (2 ** 32) - 1


class Manager(object):
    """ Manager manages task execution by the workers

                |         0mq              |    Manager         |   Worker Processes
                |                          |                    |
                | <-----Request N task-----+--Count task reqs   |      Request task<--+
    Interchange | -------------------------+->Receive task batch|          |          |
                |                          |  Distribute tasks--+----> Get(block) &   |
                |                          |                    |      Execute task   |
                |                          |                    |          |          |
                | <------------------------+--Return results----+----  Post result    |
                |                          |                    |          |          |
                |                          |                    |          +----------+
                |                          |                IPC-Qeueues

    """

    def __init__(self,
                 task_q_url="tcp://127.0.0.1:50097",
                 result_q_url="tcp://127.0.0.1:50098",
                 max_queue_size=10,
                 cores_per_worker=1,
                 max_workers=float('inf'),
                 uid=None,
                 heartbeat_threshold=120,
                 heartbeat_period=30,
                 logdir=None,
                 debug=False,
<<<<<<< HEAD
                 internal_worker_port_range=(50000, 60000),
=======
                 block_id=None,
                 internal_worker_port_range=(50000,60000),
>>>>>>> 24240d04
                 mode="singularity_reuse",
                 container_image=None,
                 # TODO : This should be 10ms
                 poll_period=100):
        """
        Parameters
        ----------
        worker_url : str
             Worker url on which workers will attempt to connect back

        uid : str
             string unique identifier

        cores_per_worker : float
             cores to be assigned to each worker. Oversubscription is possible
             by setting cores_per_worker < 1.0. Default=1

        max_workers : int
             caps the maximum number of workers that can be launched.
             default: infinity

        heartbeat_threshold : int
             Seconds since the last message from the interchange after which the
             interchange is assumed to be un-available, and the manager initiates shutdown. Default:120s

             Number of seconds since the last message from the interchange after which the worker
             assumes that the interchange is lost and the manager shuts down. Default:120

        heartbeat_period : int
             Number of seconds after which a heartbeat message is sent to the interchange

        internal_worker_port_range : tuple(int, int)
             Port range from which the port(s) for the workers to connect to the manager is picked.
             Default: (50000,60000)

        mode : str
             Pick between 3 supported modes for the worker:
              1. no_container : Worker launched without containers
              2. singularity_reuse : Worker launched inside a singularity container that will be reused
              3. singularity_single_use : Each worker and task runs inside a new container instance.

        container_image : str
             Path or identifier for the container to be used. Default: None

        poll_period : int
             Timeout period used by the manager in milliseconds. Default: 10ms
        """

        logger.info("Manager started")

        self.context = zmq.Context()
        self.task_incoming = self.context.socket(zmq.DEALER)
        self.task_incoming.setsockopt(zmq.IDENTITY, uid.encode('utf-8'))
        # Linger is set to 0, so that the manager can exit even when there might be
        # messages in the pipe
        self.task_incoming.setsockopt(zmq.LINGER, 0)
        self.task_incoming.connect(task_q_url)

        self.logdir = logdir
        self.debug = debug
        self.block_id = block_id
        self.result_outgoing = self.context.socket(zmq.DEALER)
        self.result_outgoing.setsockopt(zmq.IDENTITY, uid.encode('utf-8'))
        self.result_outgoing.setsockopt(zmq.LINGER, 0)
        self.result_outgoing.connect(result_q_url)
        logger.info("Manager connected")

        self.uid = uid

        self.mode = mode
        self.container_image = container_image
        self.cores_on_node = multiprocessing.cpu_count()
        self.max_workers = max_workers
        self.cores_per_workers = cores_per_worker
        self.available_mem_on_node = round(psutil.virtual_memory().available / (2**30), 1)
        self.worker_count = min(max_workers,
<<<<<<< HEAD
                                math.floor(cores_on_node / cores_per_worker))

=======
                                math.floor(self.cores_on_node / cores_per_worker))
>>>>>>> 24240d04
        self.worker_map = WorkerMap(self.worker_count)
        logger.info("Manager will spawn {} workers".format(self.worker_count))

        self.internal_worker_port_range = internal_worker_port_range

        self.funcx_task_socket = self.context.socket(zmq.ROUTER)
        self.funcx_task_socket.set_hwm(0)
        self.address = '127.0.0.1'
        self.worker_port = self.funcx_task_socket.bind_to_random_port(
            "tcp://*",
            min_port=self.internal_worker_port_range[0],
            max_port=self.internal_worker_port_range[1])

        logger.info("Manager listening on {} port for incoming worker connections".format(self.worker_port))

        self.task_queues = {'RAW': queue.Queue()}

        self.pending_result_queue = multiprocessing.Queue()

        self.max_queue_size = max_queue_size + self.worker_count
        self.tasks_per_round = 1

        self.heartbeat_period = heartbeat_period
        self.heartbeat_threshold = heartbeat_threshold
        self.poll_period = poll_period
        self.serializer = FuncXSerializer()
        self.next_worker_q = queue.Queue()  # FIFO queue for spinning up workers.
        self.worker_counter = 0  # used to create worker_ids

        # Only spin up containers if active_workers + pending_workers < max_workers.
        self.active_workers = 0
        self.pending_workers = 0

    def create_reg_message(self):
        """ Creates a registration message to identify the worker to the interchange
        """
        msg = {'parsl_v': PARSL_VERSION,
               'python_v': "{}.{}.{}".format(sys.version_info.major,
                                             sys.version_info.minor,
                                             sys.version_info.micro),
               'worker_count': self.worker_count,
               'cores': self.cores_on_node,
               'mem': self.available_mem_on_node,
               'block_id': self.block_id,
               'os': platform.system(),
               'hname': platform.node(),
               'dir': os.getcwd(),
        }
        b_msg = json.dumps(msg).encode('utf-8')
        return b_msg

    def heartbeat(self):
        """ Send heartbeat to the incoming task queue
        """
        heartbeat = (HEARTBEAT_CODE).to_bytes(4, "little")
        r = self.task_incoming.send(heartbeat)
        logger.debug("Return from heartbeat: {}".format(r))

    def pull_tasks(self, kill_event):
        """ Pull tasks from the incoming tasks 0mq pipe onto the internal
        pending task queue


        While :
            receive results and task requests from the workers
            receive tasks/heartbeats from the Interchange
            match tasks to workers
            if task doesn't have appropriate worker type:
                 launch worker of type.. with LRU or some sort of caching strategy.
            if workers >> tasks:
                 advertize available capacity

        Parameters:
        -----------
        kill_event : threading.Event
              Event to let the thread know when it is time to die.
        """
        logger.info("[TASK PULL THREAD] starting")
        poller = zmq.Poller()
        poller.register(self.task_incoming, zmq.POLLIN)
        poller.register(self.funcx_task_socket, zmq.POLLIN)

        # Send a registration message
        msg = self.create_reg_message()
        logger.debug("Sending registration message: {}".format(msg))
        self.task_incoming.send(msg)
        last_beat = time.time()
        last_interchange_contact = time.time()
        task_recv_counter = 0
        task_done_counter = 0

        poll_timer = self.poll_period

        new_worker_map = None
        while not kill_event.is_set():
            # Disabling the check on ready_worker_queue disables batching
            logger.debug("[TASK_PULL_THREAD] Loop start")
            pending_task_count = task_recv_counter - task_done_counter
            ready_worker_count = self.worker_map.ready_worker_count()
            logger.debug("[TASK_PULL_THREAD pending_task_count: {} Ready_worker_count: {}".format(
                pending_task_count, ready_worker_count))

            if time.time() > last_beat + self.heartbeat_period:
                self.heartbeat()
                last_beat = time.time()

            if pending_task_count < self.max_queue_size and ready_worker_count > 0:
                logger.debug("[TASK_PULL_THREAD] Requesting tasks: {}".format(ready_worker_count))
                msg = (ready_worker_count.to_bytes(4, "little"))
                self.task_incoming.send(msg)

            # Receive results from the workers, if any
            socks = dict(poller.poll(timeout=poll_timer))
            if self.funcx_task_socket in socks and socks[self.funcx_task_socket] == zmq.POLLIN:
                try:
                    w_id, m_type, message = self.funcx_task_socket.recv_multipart()
                    logger.warning(f"Got registration message")
                    if m_type == b'REGISTER':
                        reg_info = pickle.loads(message)
                        logger.info("Registration received from worker:{} {}".format(w_id, reg_info))

                        # Increment worker_type count by 1
                        self.pending_workers -= 1
                        self.active_workers += 1
                        self.worker_map.register_worker(w_id, reg_info['worker_type'])

                    elif m_type == b'TASK_RET':
                        logger.info("Result received from worker:{}".format(w_id))
                        logger.debug("[TASK_PULL_THREAD] Got result: {}".format(message))
                        self.pending_result_queue.put(message)
                        self.worker_map.put_worker(w_id)
                        task_done_counter += 1

                    elif m_type == b'WRKR_DIE':
                        logger.info("[WORKER_REMOVE] Removing worker from worker_map...")
                        logger.debug("Ready worker counts: {}".format(self.worker_map.ready_worker_type_counts))
                        logger.debug("Total worker counts: {}".format(self.worker_map.total_worker_type_counts))
                        self.worker_map.remove_worker(w_id)
                        self.active_workers -= 1

                except Exception as e:
                    logger.warning("[TASK_PULL_THREAD] FUNCX : caught {}".format(e))

            logger.debug("Next-worker Q-SIZE: {}".format(self.next_worker_q.qsize()))

            if self.next_worker_q.qsize() > 0 and self.active_workers + self.pending_workers < self.worker_count:
                logger.debug("[SPIN UP] Spinning up new workers!")
                num_slots = min(self.worker_count - self.active_workers - self.pending_workers, self.next_worker_q.qsize())
                for _ in range(1, num_slots):

                    try:
                        self.add_worker(worker_id=str(self.worker_counter), worker_type=self.next_worker_q.get())
                    except Exception as e:
                        logger.error(e)
                        logger.error("Error spinning up worker! Skipping...")
                        continue
                    else:
                        self.pending_workers += 1
                    self.worker_counter += 1

            # Receive task batches from Interchange and forward to workers
            if self.task_incoming in socks and socks[self.task_incoming] == zmq.POLLIN:
                poll_timer = 0
                _, pkl_msg = self.task_incoming.recv_multipart()
                tasks = pickle.loads(pkl_msg)
                last_interchange_contact = time.time()

                if tasks == 'STOP':
                    logger.critical("[TASK_PULL_THREAD] Received stop request")
                    kill_event.set()
                    break

                elif tasks == HEARTBEAT_CODE:
                    logger.debug("Got heartbeat from interchange")

                else:
                    task_recv_counter += len(tasks)
                    logger.debug("[TASK_PULL_THREAD] Got tasks: {} of {}".format([t['task_id'] for t in tasks],
                                                                                 task_recv_counter))

                    for task in tasks:

                        # Set default type to raw
                        task_type = task['task_id'].split(';')[1]

                        logger.info("[TASK DEBUG] Task is of type: {}".format(task_type))

                        if task_type not in self.task_queues:
                            self.task_queues[task_type] = queue.Queue()
                            self.worker_map.total_worker_type_counts[task_type] = 0
                        self.task_queues[task_type].put(task)
                        logger.debug("Task {} pushed to a task queue {}".format(task, task_type))

            else:
                logger.debug("[TASK_PULL_THREAD] No incoming tasks")
                # Limit poll duration to heartbeat_period
                # heartbeat_period is in s vs poll_timer in ms
                if not poll_timer:
                    poll_timer = self.poll_period
                poll_timer = min(self.heartbeat_period * 1000, poll_timer * 2)

                # Only check if no messages were received.
                if time.time() > last_interchange_contact + self.heartbeat_threshold:
                    logger.critical("[TASK_PULL_THREAD] Missing contact with interchange beyond heartbeat_threshold")
                    kill_event.set()
                    logger.critical("[TASK_PULL_THREAD] Exiting")
                    break

            logger.info("Task queues: {}".format(self.task_queues))
            new_worker_map = naive_scheduler(self.task_queues, self.worker_count, logger=logger)
            logger.info("[TYLER] New worker map: {}".format(new_worker_map))

            #  Count the workers of each type that need to be removed
            if new_worker_map is not None:  # TYLER: None-case is when there's no tasks in the queue. Don't Kill!
                for worker_type in new_worker_map:
                    if new_worker_map[worker_type] < self.worker_map.total_worker_type_counts[worker_type]:
                        num_remove = self.worker_map.total_worker_type_counts[worker_type] - new_worker_map[worker_type]

                        logger.info("[WORKER_REMOVE] Removing {} workers of type {}".format(num_remove, worker_type))
                        for i in range(num_remove):
                            self.remove_worker_init(worker_type)

            # Add workers to next-worker-queue (TO BE spun up at top of loop)
            logger.info("[SPIN UP] New worker queue size: {}".format(self.next_worker_q.qsize()))

            # NOTE: Wipe the queue -- previous scheduling loops don't affect what's needed now.
            self.next_worker_q = queue.Queue()
            if new_worker_map is not None:
                new_worker_list = []
                for worker_type in new_worker_map:
                    # If we don't already have this type of worker in our worker_map...
                    if worker_type not in self.worker_map.total_worker_type_counts:
                        self.worker_map.total_worker_type_counts[worker_type] = 0
                    if new_worker_map[worker_type] > self.worker_map.total_worker_type_counts[worker_type]:

                        for i in range(1, new_worker_map[worker_type] - self.worker_map.total_worker_type_counts[worker_type]):
                            # Add worker
                            new_worker_list.append(worker_type)

                # Randomly assign order of newly needed containers... add to spin-up queue.
                if len(new_worker_list) > 0:
                    random.shuffle(new_worker_list)

                    for item in new_worker_list:
                        self.next_worker_q.put(item)

            current_worker_map = self.worker_map.get_worker_counts()
            for task_type in current_worker_map:
                if task_type == 'slots':
                    continue

                # *** Match tasks to workers *** #
                else:
                    available_workers = current_worker_map[task_type]
                    logger.debug("Available workers of type {}: {}".format(task_type,
                                                                           available_workers))

                    for i in range(available_workers):
                        if task_type in self.task_queues and not self.task_queues[task_type].qsize() == 0 \
                                and not self.worker_map.worker_queues[task_type].qsize() == 0:

                            logger.debug("Task type {} has task queue size {}"
                                         .format(task_type, self.task_queues[task_type].qsize()))
                            logger.debug("... and available workers: {}"
                                         .format(self.worker_map.worker_queues[task_type].qsize()))

                            task = self.task_queues[task_type].get()
                            worker_id = self.worker_map.get_worker(task_type)

                            logger.info("Sending task {} to {}".format(task['task_id'], worker_id))
                            to_send = [worker_id, pickle.dumps(task['task_id']), task['buffer']]
                            self.funcx_task_socket.send_multipart(to_send)
                            logger.debug("Sending complete!")

    def push_results(self, kill_event, max_result_batch_size=1):
        """ Listens on the pending_result_queue and sends out results via 0mq

        Parameters:
        -----------
        kill_event : threading.Event
              Event to let the thread know when it is time to die.
        """

        logger.debug("[RESULT_PUSH_THREAD] Starting thread")

        push_poll_period = max(10, self.poll_period) / 1000    # push_poll_period must be atleast 10 ms
        logger.debug("[RESULT_PUSH_THREAD] push poll period: {}".format(push_poll_period))

        last_beat = time.time()
        items = []

        while not kill_event.is_set():
            try:
                r = self.pending_result_queue.get(block=True, timeout=push_poll_period)
                items.append(r)
            except queue.Empty:
                pass
            except Exception as e:
                logger.exception("[RESULT_PUSH_THREAD] Got an exception: {}".format(e))

            # If we have reached poll_period duration or timer has expired, we send results
            if len(items) >= self.max_queue_size or time.time() > last_beat + push_poll_period:
                last_beat = time.time()
                if items:
                    self.result_outgoing.send_multipart(items)
                    items = []

        logger.critical("[RESULT_PUSH_THREAD] Exiting")

    def add_worker(self, worker_id=str(random.random()),
                   mode='no_container',
                   worker_type='RAW',
                   container_uri=None,
                   walltime=1):
        """ Launch the appropriate worker

        Parameters
        ----------
        worker_id : str
           Worker identifier string
        mode : str
           Valid options are no_container, singularity
        walltime : int
           Walltime in seconds before we check status

        """

        debug = ' --debug' if self.debug else ''

        worker_id = ' --worker_id {}'.format(worker_id)

        cmd = (f'funcx-worker {debug}{worker_id} '
               f'-a {self.address} '
               f'-p {self.worker_port} '
               f'-t {worker_type} '
               f'--logdir={self.logdir}/{self.uid} ')

        logger.info("Command string :\n {}".format(cmd))

        if mode == 'no_container':
            modded_cmd = cmd
        elif mode == 'singularity':
            modded_cmd = f'singularity run --writable {container_uri} {cmd}'
        else:
            raise NameError("Invalid container launch mode.")

        try:
            proc = subprocess.Popen(modded_cmd,
                                    stdout=subprocess.PIPE,
                                    stderr=subprocess.PIPE,
                                    shell=True)

        except Exception as e:
            logger.error("Got an error in worker launch, got error {}".format(e))
            raise

        return proc

    def remove_worker_init(self, worker_type):
        """
            Kill/Remove a worker of a given worker_type.

            Add a kill message to the task_type queue.

            Assumption : All workers of the same type are uniform, and therefore don't discriminate when killing.
        """

        logger.debug("[WORKER_REMOVE] Appending KILL message to worker queue")
        self.task_queues[worker_type].put({"task_id": pickle.dumps(b"KILL"),
                                           "buffer": b'KILL'})

    def start(self):
        """
        * while True:
            Receive tasks and start appropriate workers
            Push tasks to available workers
            Forward results
        """

        self.task_queues = {'RAW': queue.Queue()}  # k-v: task_type - task_q (PriorityQueue) -- default = RAW

        self.workers = [self.add_worker(worker_id=str(self.worker_counter))]
        self.worker_counter += 1
        self.pending_workers += 1

        logger.debug("Initial workers launched")
        self._kill_event = threading.Event()
        self._result_pusher_thread = threading.Thread(target=self.push_results,
                                                      args=(self._kill_event,))
        self._result_pusher_thread.start()

        self.pull_tasks(self._kill_event)
        logger.info("Waiting")


def cli_run():

    parser = argparse.ArgumentParser()
    parser.add_argument("-d", "--debug", action='store_true',
                        help="Count of apps to launch")
    parser.add_argument("-l", "--logdir", default="process_worker_pool_logs",
                        help="Process worker pool log directory")
    parser.add_argument("-u", "--uid", default=str(uuid.uuid4()).split('-')[-1],
                        help="Unique identifier string for Manager")
    parser.add_argument("-b", "--block_id", default=None,
                        help="Block identifier string for Manager")
    parser.add_argument("-c", "--cores_per_worker", default="1.0",
                        help="Number of cores assigned to each worker process. Default=1.0")
    parser.add_argument("-t", "--task_url", required=True,
                        help="REQUIRED: ZMQ url for receiving tasks")
    parser.add_argument("--max_workers", default=float('inf'),
                        help="Caps the maximum workers that can be launched, default:infinity")
    parser.add_argument("--hb_period", default=30,
                        help="Heartbeat period in seconds. Uses manager default unless set")
    parser.add_argument("--hb_threshold", default=120,
                        help="Heartbeat threshold in seconds. Uses manager default unless set")
    parser.add_argument("--poll", default=10,
                        help="Poll period used in milliseconds")
    parser.add_argument("--container_image", default=None,
                        help="Container image identifier/path")
    parser.add_argument("--mode", default="singularity_reuse",
                        help=("Choose the mode of operation from "
                              "(no_container, singularity_reuse, singularity_single_use"))
    parser.add_argument("-r", "--result_url", required=True,
                        help="REQUIRED: ZMQ url for posting results")

    args = parser.parse_args()

    try:
        os.makedirs(os.path.join(args.logdir, args.uid))
    except FileExistsError:
        pass

    try:
        global logger
        logger = set_file_logger('{}/{}/manager.log'.format(args.logdir, args.uid),
                                 level=logging.DEBUG if args.debug is True else logging.INFO)

        logger.info("Python version: {}".format(sys.version))
        logger.info("Debug logging: {}".format(args.debug))
        logger.info("Log dir: {}".format(args.logdir))
        logger.info("Manager ID: {}".format(args.uid))
        logger.info("Block ID: {}".format(args.block_id))
        logger.info("cores_per_worker: {}".format(args.cores_per_worker))
        logger.info("task_url: {}".format(args.task_url))
        logger.info("result_url: {}".format(args.result_url))
        logger.info("hb_period: {}".format(args.hb_period))
        logger.info("hb_threshold: {}".format(args.hb_threshold))
        logger.info("max_workers: {}".format(args.max_workers))
        logger.info("poll_period: {}".format(args.poll))
        logger.info("mode: {}".format(args.mode))
        logger.info("container_image: {}".format(args.container_image))

        manager = Manager(task_q_url=args.task_url,
                          result_q_url=args.result_url,
                          uid=args.uid,
                          block_id=args.block_id,
                          cores_per_worker=float(args.cores_per_worker),
                          max_workers=args.max_workers if args.max_workers == float('inf') else int(args.max_workers),
                          heartbeat_threshold=int(args.hb_threshold),
                          heartbeat_period=int(args.hb_period),
                          logdir=args.logdir,
                          debug=args.debug,
                          mode=args.mode,
                          container_image=args.container_image,
                          poll_period=int(args.poll))
        manager.start()

    except Exception as e:
        logger.critical("process_worker_pool exiting from an exception")
        logger.exception("Caught error: {}".format(e))
        raise
    else:
        logger.info("process_worker_pool exiting")
        print("PROCESS_WORKER_POOL exiting")


if __name__ == "__main__":
    cli_run()<|MERGE_RESOLUTION|>--- conflicted
+++ resolved
@@ -61,12 +61,8 @@
                  heartbeat_period=30,
                  logdir=None,
                  debug=False,
-<<<<<<< HEAD
-                 internal_worker_port_range=(50000, 60000),
-=======
                  block_id=None,
                  internal_worker_port_range=(50000,60000),
->>>>>>> 24240d04
                  mode="singularity_reuse",
                  container_image=None,
                  # TODO : This should be 10ms
@@ -143,12 +139,7 @@
         self.cores_per_workers = cores_per_worker
         self.available_mem_on_node = round(psutil.virtual_memory().available / (2**30), 1)
         self.worker_count = min(max_workers,
-<<<<<<< HEAD
                                 math.floor(cores_on_node / cores_per_worker))
-
-=======
-                                math.floor(self.cores_on_node / cores_per_worker))
->>>>>>> 24240d04
         self.worker_map = WorkerMap(self.worker_count)
         logger.info("Manager will spawn {} workers".format(self.worker_count))
 
