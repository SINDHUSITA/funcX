--- conflicted
+++ resolved
@@ -215,100 +215,9 @@
             )
             task_q_proc.start()
         except Exception:
-<<<<<<< HEAD
-            log.exception("[TASK_PULL_PROC] Unhandled exception in TaskQueueSubscriber")
+            log.exception("Unhandled exception in TaskQueueSubscriber")
 
         return task_q_proc
-=======
-            log.exception("Unhandled exception")
-        finally:
-            quiesce_event.set()
-            self.task_incoming.close()
-            log.info("Thread loop exiting")
-
-    def _task_puller_loop(self, quiesce_event):
-        task_counter = 0
-        # Create the incoming queue in the thread to keep
-        # zmq.context in the same thread. zmq.context is not thread-safe
-        self.task_incoming = TaskQueue(
-            self.client_address,
-            port=self.client_ports[0],
-            identity=self.endpoint_id,
-            mode="client",
-            set_hwm=True,
-            keys_dir=self.keys_dir,
-            RCVTIMEO=1000,
-            linger=0,
-        )
-
-        self.task_incoming.put("forwarder", pickle.dumps(self.current_platform))
-        log.info(f"Task incoming on tcp://{self.client_address}:{self.client_ports[0]}")
-
-        self.last_heartbeat = time.time()
-
-        while not quiesce_event.is_set():
-
-            try:
-                if int(time.time() - self.last_heartbeat) > self.heartbeat_threshold:
-                    log.critical("Missed too many heartbeats. Setting quiesce event.")
-                    quiesce_event.set()
-                    break
-
-                try:
-                    # TODO : Check the kwarg options for get
-                    raw_msg = self.task_incoming.get()[0]
-                    self.last_heartbeat = time.time()
-                except zmq.Again:
-                    # We just timed out while attempting to receive
-
-                    log.trace(
-                        "{} tasks in internal queue".format(
-                            self.total_pending_task_count
-                        )
-                    )
-                    continue
-                except Exception:
-                    log.exception("Unknown exception while waiting for tasks")
-
-                # YADU: TODO We need to do the routing here
-                try:
-                    msg = Message.unpack(raw_msg)
-                except Exception:
-                    log.exception("Failed to unpack message from forwarder")
-                    pass
-
-                if msg == "STOP":
-                    self._kill_event.set()
-                    quiesce_event.set()
-                    break
-
-                elif isinstance(msg, Heartbeat):
-                    log.info("Got heartbeat from funcx-forwarder")
-
-                elif isinstance(msg, Task):
-                    log.info(f"Received task:{msg.task_id}")
-                    self.pending_task_queue.put(msg)
-                    self.total_pending_task_count += 1
-                    self.task_status_deltas[
-                        msg.task_id
-                    ] = TaskStatusCode.WAITING_FOR_NODES
-                    task_counter += 1
-                    log.debug(
-                        "Task counter:%s Pending Tasks: %s",
-                        task_counter,
-                        self.total_pending_task_count,
-                    )
-
-                elif isinstance(msg, ResultsAck):
-                    self.results_ack_handler.ack(msg.task_id)
-
-                else:
-                    log.warning(f"Unknown message type received: {msg}")
-
-            except Exception:
-                log.exception("Something really bad happened")
-                continue
->>>>>>> 344c96d2
 
     def get_container(self, container_uuid):
         """Get the container image location if it is not known to the interchange"""
@@ -425,14 +334,10 @@
             log.exception("Unhandled exception")
         finally:
             self.results_outgoing.close()
-<<<<<<< HEAD
             self._task_puller_proc.terminate()
-            log.info("[MAIN] Thread loop exiting")
+            log.info("Thread loop exiting")
         self._quiesce_event.set()
         self._task_puller_proc.terminate()
-=======
-            log.info("Thread loop exiting")
->>>>>>> 344c96d2
 
     def _main_loop(self):
 
@@ -465,19 +370,6 @@
             if last + self.heartbeat_threshold < time.time():
                 log.debug("alive")
                 last = time.time()
-<<<<<<< HEAD
-=======
-                try:
-                    # Adding results heartbeat to essentially force a TCP keepalive
-                    # without meddling with OS TCP keepalive defaults
-                    self.results_outgoing.put("forwarder", b"HEARTBEAT")
-                except Exception:
-                    log.exception(
-                        "Sending heartbeat to the forwarder over the results "
-                        "channel has failed"
-                    )
-                    raise
->>>>>>> 344c96d2
 
             self.results_ack_handler.check_ack_counts()
 
@@ -513,265 +405,4 @@
                 )
                 continue
 
-<<<<<<< HEAD
-        self._quiesce_complete.set()
-=======
-    def get_status_report(self):
-        """Get utilization numbers"""
-        total_cores = 0
-        total_mem = 0
-        core_hrs = 0
-        active_managers = 0
-        free_capacity = 0
-        outstanding_tasks = self.get_total_tasks_outstanding()
-        pending_tasks = self.total_pending_task_count
-        num_managers = len(self._ready_manager_queue)
-        live_workers = self.get_total_live_workers()
-
-        for manager in self._ready_manager_queue:
-            total_cores += self._ready_manager_queue[manager]["cores"]
-            total_mem += self._ready_manager_queue[manager]["mem"]
-            active_dur = abs(
-                time.time() - self._ready_manager_queue[manager]["reg_time"]
-            )
-            core_hrs += (active_dur * total_cores) / 3600
-            if self._ready_manager_queue[manager]["active"]:
-                active_managers += 1
-            free_capacity += self._ready_manager_queue[manager]["free_capacity"][
-                "total_workers"
-            ]
-
-        result_package = {
-            "task_id": -2,
-            "info": {
-                "total_cores": total_cores,
-                "total_mem": total_mem,
-                "new_core_hrs": core_hrs - self.last_core_hr_counter,
-                "total_core_hrs": round(core_hrs, 2),
-                "managers": num_managers,
-                "active_managers": active_managers,
-                "total_workers": live_workers,
-                "idle_workers": free_capacity,
-                "pending_tasks": pending_tasks,
-                "outstanding_tasks": outstanding_tasks,
-                "worker_mode": self.config.worker_mode,
-                "scheduler_mode": self.config.scheduler_mode,
-                "scaling_enabled": self.config.scaling_enabled,
-                "mem_per_worker": self.config.mem_per_worker,
-                "cores_per_worker": self.config.cores_per_worker,
-                "prefetch_capacity": self.config.prefetch_capacity,
-                "max_blocks": self.config.provider.max_blocks,
-                "min_blocks": self.config.provider.min_blocks,
-                "max_workers_per_node": self.config.max_workers_per_node,
-                "nodes_per_block": self.config.provider.nodes_per_block,
-            },
-        }
-
-        self.last_core_hr_counter = core_hrs
-        return result_package
-
-    def scale_out(self, blocks=1, task_type=None):
-        """Scales out the number of blocks by "blocks"
-
-        Raises:
-             NotImplementedError
-        """
-        r = []
-        for _i in range(blocks):
-            if self.config.provider:
-                self._block_counter += 1
-                external_block_id = str(self._block_counter)
-                if not task_type and self.config.scheduler_mode == "hard":
-                    launch_cmd = self.launch_cmd.format(
-                        block_id=external_block_id, worker_type="RAW"
-                    )
-                else:
-                    launch_cmd = self.launch_cmd.format(
-                        block_id=external_block_id, worker_type=task_type
-                    )
-                if not task_type:
-                    internal_block = self.config.provider.submit(launch_cmd, 1)
-                else:
-                    internal_block = self.config.provider.submit(
-                        launch_cmd, 1, task_type
-                    )
-                log.debug(f"Launched block {external_block_id}->{internal_block}")
-                if not internal_block:
-                    raise (
-                        ScalingFailed(
-                            self.provider.label,
-                            "Attempts to provision nodes via provider has failed",
-                        )
-                    )
-                self.blocks[external_block_id] = internal_block
-                self.block_id_map[internal_block] = external_block_id
-            else:
-                log.error("No execution provider available")
-                r = None
-        return r
-
-    def scale_in(self, blocks=None, block_ids=None, task_type=None):
-        """Scale in the number of active blocks by specified amount.
-
-        Parameters
-        ----------
-        blocks : int
-            # of blocks to terminate
-
-        block_ids : [str.. ]
-            List of external block ids to terminate
-        """
-        if block_ids is None:
-            block_ids = []
-        if task_type:
-            log.info(
-                "Scaling in blocks of specific task type %s. "
-                "Let the provider decide which to kill",
-                task_type,
-            )
-            if self.config.scaling_enabled and self.config.provider:
-                to_kill, r = self.config.provider.cancel(blocks, task_type)
-                log.info(f"Get the killed blocks: {to_kill}, and status: {r}")
-                for job in to_kill:
-                    log.info(
-                        "[scale_in] Getting the block_id map {} for job {}".format(
-                            self.block_id_map, job
-                        )
-                    )
-                    block_id = self.block_id_map[job]
-                    log.info(f"[scale_in] Holding block {block_id}")
-                    self._hold_block(block_id)
-                    self.blocks.pop(block_id)
-                return r
-
-        if block_ids:
-            block_ids_to_kill = block_ids
-        else:
-            block_ids_to_kill = list(self.blocks.keys())[:blocks]
-
-        # Try a polite terminate
-        # TODO : Missing logic to hold blocks
-        for block_id in block_ids_to_kill:
-            self._hold_block(block_id)
-
-        # Now kill via provider
-        to_kill = [self.blocks.pop(bid) for bid in block_ids_to_kill]
-
-        if self.config.scaling_enabled and self.config.provider:
-            r = self.config.provider.cancel(to_kill)
-
-        return r
-
-    def provider_status(self):
-        """Get status of all blocks from the provider"""
-        status = []
-        if self.config.provider:
-            log.debug(f"Getting the status of {list(self.blocks.values())} blocks.")
-            status = self.config.provider.status(list(self.blocks.values()))
-            log.debug(f"The status is {status}")
-
-        return status
-
-
-def starter(comm_q, *args, **kwargs):
-    """Start the interchange process
-
-    The executor is expected to call this function.
-    The args, kwargs match that of the Interchange.__init__
-    """
-    # logger = multiprocessing.get_logger()
-    ic = EndpointInterchange(*args, **kwargs)
-    # comm_q.put((ic.worker_task_port,
-    #            ic.worker_result_port))
-    ic.start()
-
-
-def cli_run():
-
-    parser = argparse.ArgumentParser()
-    parser.add_argument("-c", "--client_address", required=True, help="Client address")
-    parser.add_argument(
-        "--client_ports",
-        required=True,
-        help="client ports as a triple of outgoing,incoming,command",
-    )
-    parser.add_argument("--worker_port_range", help="Worker port range as a tuple")
-    parser.add_argument(
-        "-l",
-        "--logdir",
-        default="./parsl_worker_logs",
-        help="Parsl worker log directory",
-    )
-    parser.add_argument(
-        "--worker_ports",
-        default=None,
-        help="OPTIONAL, pair of workers ports to listen on, "
-        "e.g. --worker_ports=50001,50005",
-    )
-    parser.add_argument(
-        "--suppress_failure",
-        action="store_true",
-        help="Enables suppression of failures",
-    )
-    parser.add_argument(
-        "--endpoint_id",
-        required=True,
-        help="Endpoint ID, used to identify the endpoint to the remote broker",
-    )
-    parser.add_argument("--hb_threshold", help="Heartbeat threshold in seconds")
-    parser.add_argument(
-        "--config",
-        default=None,
-        help="Configuration object that describes provisioning",
-    )
-    parser.add_argument(
-        "-d", "--debug", action="store_true", help="Enables debug logging"
-    )
-
-    print("Starting HTEX Intechange")
-    args = parser.parse_args()
-
-    setup_logging(logfile=os.path.join(args.logdir, "endpoint.log"), debug=args.debug)
-
-    optionals = {}
-    optionals["suppress_failure"] = args.suppress_failure
-    optionals["logdir"] = os.path.abspath(args.logdir)
-    optionals["client_address"] = args.client_address
-    optionals["client_ports"] = [int(i) for i in args.client_ports.split(",")]
-    optionals["endpoint_id"] = args.endpoint_id
-
-    # DEBUG ONLY : TODO: FIX
-    if args.config is None:
-        from parsl.providers import LocalProvider
-
-        from funcx_endpoint.endpoint.utils.config import Config
-
-        config = Config(
-            worker_debug=True,
-            scaling_enabled=True,
-            provider=LocalProvider(
-                init_blocks=1,
-                min_blocks=1,
-                max_blocks=1,
-            ),
-            max_workers_per_node=2,
-            funcx_service_address="http://127.0.0.1:8080",
-        )
-        optionals["config"] = config
-    else:
-        optionals["config"] = args.config
-
-    if args.worker_ports:
-        optionals["worker_ports"] = [int(i) for i in args.worker_ports.split(",")]
-    if args.worker_port_range:
-        optionals["worker_port_range"] = [
-            int(i) for i in args.worker_port_range.split(",")
-        ]
-
-    ic = EndpointInterchange(**optionals)
-    ic.start()
-
-    """
-    with daemon.DaemonContext():
-    """
->>>>>>> 344c96d2
+        self._quiesce_complete.set()