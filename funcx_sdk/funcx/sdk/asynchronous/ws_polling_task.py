import asyncio
import json
import logging
from asyncio import AbstractEventLoop, QueueEmpty

import dill
import websockets
from websockets.exceptions import (
    ConnectionClosedOK,
    InvalidHandshake,
    InvalidStatusCode,
)

from funcx.sdk.asynchronous.funcx_task import FuncXTask

logger = logging.getLogger("asyncio")


class WebSocketPollingTask:
    """The WebSocketPollingTask is used by the FuncXExecutor and the FuncXClient
    to asynchronously listen to a stream of results. It uses a synchronized counter
    to identify when there are no more tasks and exit to avoid blocking the main thread
    from exiting.
    """

    def __init__(
        self,
        funcx_client,
        loop: AbstractEventLoop,
        atomic_controller=None,
        init_task_group_id: str = None,
        results_ws_uri: str = "wss://api2.funcx.org/ws/v2/",
        auto_start: bool = True,
    ):
        """
        Parameters
        ==========

        funcx_client : client object
            Instance of FuncXClient to be used by the executor

        loop : event loop
            The asnycio event loop that the WebSocket client will run on

        atomic_controller: AtomicController object
            A synchronized counter object used to identify when there are 0 tasks
            remaining and to exit the polling loop.
            An atomic_controller is required when this is called from a non-async
            environment.

        init_task_group_id : str
            Optional task_group_id UUID string that the WebSocket client
            can immediately poll for after initialization

        results_ws_uri : str
            Web sockets URI for the results.
            Default: wss://api2.funcx.org/ws/v2

        auto_start : Bool
            Set this to start the WebSocket client immediately.
            Otherwise init_ws must be called.
            Default: True
        """
        self.funcx_client = funcx_client
        self.loop = loop
        self.atomic_controller = atomic_controller
        self.init_task_group_id = init_task_group_id
        self.results_ws_uri = results_ws_uri
        self.auto_start = auto_start
        self.running_task_group_ids = set()
        # add the initial task group id, as this will be sent to
        # the WebSocket server immediately
        self.running_task_group_ids.add(self.init_task_group_id)

        # Set event loop explicitly since event loop can only be fetched automatically in main thread
        # when batch submission is enabled, the task submission is in a new thread
        asyncio.set_event_loop(self.loop)
        self.task_group_ids_queue = asyncio.Queue()
        self.pending_tasks = {}
        self.unknown_results = {}

        self.closed_by_main_thread = False
        self.ws = None

        if auto_start:
            self.loop.create_task(self.init_ws())

    async def init_ws(self, start_message_handlers=True):
        headers = [self.get_auth_header()]
        try:
            self.ws = await websockets.connect(
                self.results_ws_uri, extra_headers=headers
            )
        # initial Globus authentication happens during the HTTP portion of the handshake,
        # so an invalid handshake means that the user was not authenticated
        except InvalidStatusCode as e:
            if e.status_code == 404:
                raise Exception(
                    "WebSocket service responsed with a 404. Please ensure you set the correct results_ws_uri"
                )
            else:
                raise e
        except InvalidHandshake:
            raise Exception(
                "Failed to authenticate user. Please ensure that you are logged in."
            )

        if self.init_task_group_id:
            await self.ws.send(self.init_task_group_id)

        if start_message_handlers:
            self.loop.create_task(self.send_outgoing(self.task_group_ids_queue))
            self.loop.create_task(self.handle_incoming(self.pending_tasks))

    async def send_outgoing(self, queue: asyncio.Queue):
        while True:
            task_group_id = await queue.get()
            await self.ws.send(task_group_id)

    async def handle_incoming(self, pending_futures, auto_close=False):
        while True:
            try:
                raw_data = await asyncio.wait_for(self.ws.recv(), timeout=1.0)
            except asyncio.TimeoutError:
                pass
            except ConnectionClosedOK:
                if self.closed_by_main_thread:
                    logger.debug("WebSocket connection closed by main thread")
                else:
                    logger.error("WebSocket connection closed unexpectedly")
                return
            else:
                data = json.loads(raw_data)
                task_id = data["task_id"]
                if task_id in pending_futures:
                    if await self.set_result(task_id, data, pending_futures):
                        return
                else:
                    # This scenario occurs rarely using non-batching mode,
                    # but quite often in batching mode.
                    # When submitting tasks in batch with batch_run,
                    # some task results may be received by websocket before the response of batch_run,
                    # and pending_futures do not have the futures for the tasks yet.
                    # We store these in unknown_results and process when their futures are ready.
                    self.unknown_results[task_id] = data

            # Handle the results received but not processed before
            unprocessed_task_ids = self.unknown_results.keys() & pending_futures.keys()
            for task_id in unprocessed_task_ids:
                data = self.unknown_results.pop(task_id)
                if await self.set_result(task_id, data, pending_futures):
                    return

    async def set_result(self, task_id, data, pending_futures):
        """Sets the result of a future with given task_id in the pending_futures map,
        then decrement the atomic counter and close the WebSocket connection if needed

        Parameters
        ----------
        task_id : str
            Task ID of the future to set the result for

        data : dict
            Dict containing result/exception that should be set to future

        pending_futures : dict
            Dict of task_id keys that map to their futures

        Returns
        -------
        bool
            True if the WebSocket connection has closed and the thread can
            exit, False otherwise
        """
        future = pending_futures.pop(task_id)
        try:
            if data["result"]:
                future.set_result(
                    self.funcx_client.fx_serializer.deserialize(data["result"])
                )
            elif data["exception"]:
                r_exception = self.funcx_client.fx_serializer.deserialize(
                    data["exception"]
                )
                future.set_exception(dill.loads(r_exception.e_value))
            else:
<<<<<<< HEAD
                future.set_exception(Exception(data["reason"]))
        except Exception:
            logger.exception("Caught unexpected exception while setting results")

        # When the counter hits 0 we always exit. This guarantees that that
        # if the counter increments to 1 on the executor, this handler needs to be restarted.
        if self.atomic_controller is not None:
            count = self.atomic_controller.decrement()
            # Only close when count == 0 and unknown_results are empty
            if count == 0 and len(self.unknown_results) == 0:
                await self.ws.close()
                self.ws = None
                return True
        return False
=======
                # NOTE: this occurs due to a race condition where the task result arrives
                # before a future exists to receive the result
                raise Exception(f"Task:{task_id} executed, but result is unrecoverable")
>>>>>>> d0c67dd5

    def put_task_group_id(self, task_group_id):
        # prevent the task_group_id from being sent to the WebSocket server
        # multiple times
        if task_group_id not in self.running_task_group_ids:
            self.running_task_group_ids.add(task_group_id)
            self.task_group_ids_queue.put_nowait(task_group_id)

    def add_task(self, task: FuncXTask):
        """
        Add a funcX task
        :param task: FuncXTask
            Task to be added
        """
        self.pending_tasks[task.task_id] = task

    def get_auth_header(self):
        """
        Gets an Authorization header to be sent during the WebSocket handshake. Based on
        header setting in the Globus SDK: https://github.com/globus/globus-sdk-python/blob/main/globus_sdk/base.py

        Returns
        -------
        Key-value tuple of the Authorization header
        (key, value)
        """
        headers = dict()
        self.funcx_client.authorizer.set_authorization_header(headers)
        header_name = "Authorization"
        return (header_name, headers[header_name])<|MERGE_RESOLUTION|>--- conflicted
+++ resolved
@@ -184,7 +184,6 @@
                 )
                 future.set_exception(dill.loads(r_exception.e_value))
             else:
-<<<<<<< HEAD
                 future.set_exception(Exception(data["reason"]))
         except Exception:
             logger.exception("Caught unexpected exception while setting results")
@@ -199,11 +198,6 @@
                 self.ws = None
                 return True
         return False
-=======
-                # NOTE: this occurs due to a race condition where the task result arrives
-                # before a future exists to receive the result
-                raise Exception(f"Task:{task_id} executed, but result is unrecoverable")
->>>>>>> d0c67dd5
 
     def put_task_group_id(self, task_group_id):
         # prevent the task_group_id from being sent to the WebSocket server
